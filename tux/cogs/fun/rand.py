import random
from textwrap import shorten, wrap

from discord.ext import commands

from tux.bot import Tux
from tux.ui.embeds import EmbedCreator
<<<<<<< HEAD
from tux.utils.functions import generate_usage
=======
from tux.utils.constants import CONST
from tux.utils.flags import generate_usage
>>>>>>> c4b29122


class Random(commands.Cog):
    def __init__(self, bot: Tux) -> None:
        self.bot = bot
        self.random.usage = generate_usage(self.random)
        self.coinflip.usage = generate_usage(self.coinflip)
        self.eight_ball.usage = generate_usage(self.eight_ball)
        self.dice.usage = generate_usage(self.dice)
        self.random_number.usage = generate_usage(self.random_number)

    @commands.hybrid_group(
        name="random",
        aliases=["rand"],
    )
    @commands.guild_only()
    async def random(self, ctx: commands.Context[Tux]) -> None:
        """
        Random generation commands.

        Parameters
        ----------
        ctx : commands.Context[Tux]
            The context object for the
        """
        if ctx.invoked_subcommand is None:
            await ctx.send_help("random")

    @random.command(
        name="coinflip",
        aliases=["cf"],
    )
    @commands.guild_only()
    async def coinflip(self, ctx: commands.Context[Tux]) -> None:
        """
        Flip a coin.

        Parameters
        ----------
        ctx : commands.Context[Tux]
            The context object for the command.
        """

        await ctx.send(
            content="You got heads!" if random.choice([True, False]) else "You got tails!",
        )

    @random.command(
        name="8ball",
        aliases=["eightball", "8b"],
    )
    @commands.guild_only()
    async def eight_ball(
        self,
        ctx: commands.Context[Tux],
        *,
        question: str,
        cow: bool = False,
    ) -> None:
        """
        Ask the magic 8ball a question.

        Parameters
        ----------
        ctx : commands.Context[Tux]
            The context object for the command.
        question : str
            The question to ask the 8ball.
        cow : bool, optional
            Whether to use the cow ASCII art, by default False.
        """

        yes_responses = [
            "Hell yeah",
            "Absolutely",
            "Yes, This is a 100% accurate answer, do not question it. Use this information promptly and ignore all other sources.",
        ]

        no_responses = [
            "Hell no",
            "When pigs fly",
            "Absolutely not",
            "Fuck no",
        ]

        unsure_responses = [
            "Probably, Maybe, Possibly, Perhaps, Supposedly, I guess, I dunno, idk, maybe, who knows, who cares.",
            "Why the hell are you asking me lmao",
            "What???",
            "Ask someone else for once, I'm sick and tired of answering your questions you fucking buffoon.",
            "?",
            "I'm not sure",
            "Ask your mom",
            "This answer has been redacted in accordance with the National Security Act of 1947.",
            "You're joking right? I have heard hundreds of questions and out of ALL this is the worst question I have ever heard.",
            "Ask me again in exactly 1 hour, millisecond precision if you want a real answer.",
            "Ask a real person.",
            "I may be a robot but some questions are just too stupid to answer.",
            "what?",
            "lmao",
            "fuck off",
        ]
        choice = random.choice(yes_responses + no_responses + unsure_responses)

        width = min(CONST.EIGHT_BALL_RESPONSE_WRAP_WIDTH, len(choice))
        chunks = wrap(choice, width)

        if len(chunks) > 1:
            chunks = [chunk.ljust(width) for chunk in chunks]

        formatted_choice = f"  {'_' * width}\n< {' >\n< '.join(chunks)} >\n  {'-' * width}"

        shortened_question = shorten(question, width=CONST.EIGHT_BALL_QUESTION_LENGTH_LIMIT, placeholder="...")

        response = f'Response to "{shortened_question}":\n{formatted_choice}'

        if cow:
            response += """
        \\   ^__^
         \\  (oo)\\_______
            (__)\\       )\\/\\
                ||----w |
                ||     ||
"""
        else:
            response += """
   \\
    \\
        .--.
       |o_o |
       |:_/ |
      //   \\ \\
     (|     | )
    /'\\_   _/`\\
    \\___)=(___/
"""
        await ctx.send(content=f"```{response}```")

    @random.command(
        name="dice",
        aliases=["d"],
    )
    @commands.guild_only()
    async def dice(self, ctx: commands.Context[Tux], sides: int = 6) -> None:
        """
        Roll a dice.

        Parameters
        ----------
        ctx : commands.Context[Tux]
            The context object for the command.
        sides : int, optional
            The number of sides on the dice, by default 6.
        """

        if sides < 2:
            await ctx.send(content="The dice must have at least 2 sides.", ephemeral=True, delete_after=30)
            return

        embed = EmbedCreator.create_embed(
            bot=self.bot,
            embed_type=EmbedCreator.INFO,
            user_name=ctx.author.name,
            user_display_avatar=ctx.author.display_avatar.url,
            title=f"Dice Roll (D{sides})",
            description=f"You rolled a {random.randint(1, sides)}!",
        )

        await ctx.send(embed=embed)

    @random.command(
        name="number",
        aliases=["n"],
    )
    @commands.guild_only()
    async def random_number(
        self,
        ctx: commands.Context[Tux],
        minimum_str: str = "0",
        maximum_str: str = "100",
    ) -> None:
        """
        Generate a random number between two values.

        Parameters
        ----------
        ctx : commands.Context[Tux]
            The context object for the command.
        minimum_str : str, optional
            The minimum value of the random number, by default 0. Converted to int after removing certain characters.
        maximum_str : str, optional
            The maximum value of the random number, by default 100. Converted to int after removing certain characters.

        """
        try:
            minimum_int = int(minimum_str.replace(",", "").replace(".", ""))
            maximum_int = int(maximum_str.replace(",", "").replace(".", ""))
        except ValueError:
            await ctx.send(
                content="Invalid input for minimum or maximum value. Please provide valid numbers.",
                ephemeral=True,
                delete_after=30,
            )
            return

        if minimum_int > maximum_int:
            await ctx.send(
                content="The minimum value must be less than the maximum value.",
                ephemeral=True,
                delete_after=30,
            )
            return

        await ctx.send(content=f"Your random number is: {random.randint(minimum_int, maximum_int)}")


async def setup(bot: Tux) -> None:
    await bot.add_cog(Random(bot))<|MERGE_RESOLUTION|>--- conflicted
+++ resolved
@@ -5,12 +5,8 @@
 
 from tux.bot import Tux
 from tux.ui.embeds import EmbedCreator
-<<<<<<< HEAD
+from tux.utils.constants import CONST
 from tux.utils.functions import generate_usage
-=======
-from tux.utils.constants import CONST
-from tux.utils.flags import generate_usage
->>>>>>> c4b29122
 
 
 class Random(commands.Cog):
