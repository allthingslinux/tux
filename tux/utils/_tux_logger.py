--- conflicted
+++ resolved
@@ -9,18 +9,11 @@
 # Hey contributor, Ty here! To use the logger in your cog files, please follow these steps:
 #
 # 1. Import the logger by adding the following line at the top of your main bot file:
-<<<<<<< HEAD
-#    from utils._tux_logger import TuxLogger
-# 
-#    logger = TuxLogger(__name__)
-
-=======
 #
 #       from utils._tux_logger import TuxLogger
 #
 #       logger = TuxLogger(__name__)
 #
->>>>>>> 83c41517
 # 2. Once imported, you can use the logger to log messages in your code. For example:
 #    logger.info("This is an information message.")
 #    logger.warning("This is a warning message.")
