--- conflicted
+++ resolved
@@ -158,7 +158,6 @@
             include={"guild": True},
         )
 
-<<<<<<< HEAD
     async def get_snippet_by_id(self, snippet_id: int, include_guild: bool = False) -> Snippet | None:
         """Get a snippet by its ID.
 
@@ -191,7 +190,6 @@
             The deleted snippet if found, None otherwise
         """
         return await self.delete(where={"snippet_id": snippet_id})
-=======
     async def create_snippet_alias(
         self,
         snippet_name: str,
@@ -214,7 +212,6 @@
 
     async def delete_snippet_by_id(self, snippet_id: int) -> None:
         await self.table.delete(where={"snippet_id": snippet_id})
->>>>>>> 673f0261
 
     async def update_snippet_by_id(self, snippet_id: int, snippet_content: str) -> Snippet | None:
         """Update a snippet's content.
