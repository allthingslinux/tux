generator client {
  provider             = "prisma-client-py"
  recursive_type_depth = "-1"
  interface            = "asyncio"
}

datasource db {
  provider  = "postgresql"
  url       = env("DATABASE_URL")
  directUrl = env("DATABASE_URL")
}

model Guild {
<<<<<<< HEAD
  guild_id         BigInt             @id
  guild_joined_at  DateTime?          @default(now())
  cases            Case[]
  snippets         Snippet[]
  notes            Note[]
  reminders        Reminder[]
  guild_config     GuildConfig[]
  Starboard        Starboard[]
  StarboardMessage StarboardMessage[]

  @@unique([guild_id])
=======
  guild_id         BigInt             @id @unique
  guild_joined_at  DateTime?          @default(now())
  cases            Case[]
  guild_config     GuildConfig?
  notes            Note[]
  reminders        Reminder[]
  snippets         Snippet[]
  Starboard        Starboard?
  StarboardMessage StarboardMessage[]
  case_count       BigInt             @default(0)

>>>>>>> f2cd0d58
  @@index([guild_id])
}

model GuildConfig {
  mod_log_id           BigInt?
  audit_log_id         BigInt?
  join_log_id          BigInt?
  private_log_id       BigInt?
  report_log_id        BigInt?
  dev_log_id           BigInt?
  jail_channel_id      BigInt?
  general_channel_id   BigInt?
  starboard_channel_id BigInt?
  perm_level_0_role_id BigInt?
  perm_level_1_role_id BigInt?
  perm_level_2_role_id BigInt?
  perm_level_3_role_id BigInt?
  perm_level_4_role_id BigInt?
  perm_level_5_role_id BigInt?
  perm_level_6_role_id BigInt?
  perm_level_7_role_id BigInt?
  base_staff_role_id   BigInt?
  base_member_role_id  BigInt?
  jail_role_id         BigInt?
  quarantine_role_id   BigInt?
  guild_id             BigInt  @id @unique
  guild                Guild   @relation(fields: [guild_id], references: [guild_id])

  @@index([guild_id])
}

model Case {
  case_id           BigInt    @id @default(autoincrement())
  case_status       Boolean?  @default(true)
  case_type         CaseType
  case_reason       String
  case_moderator_id BigInt
  case_user_id      BigInt
  case_user_roles   BigInt[]  @default([])
  case_number       BigInt?
  case_created_at   DateTime? @default(now())
  case_expires_at   DateTime?
  guild_id          BigInt
  guild             Guild     @relation(fields: [guild_id], references: [guild_id])

  @@unique([case_number, guild_id])
  @@index([case_number, guild_id])
}

model Snippet {
  snippet_id         BigInt   @id @default(autoincrement())
  snippet_name       String
  snippet_content    String
  snippet_user_id    BigInt
  snippet_created_at DateTime @default(now())
  guild_id           BigInt
  uses               BigInt   @default(0)
  locked             Boolean  @default(false)
  guild              Guild    @relation(fields: [guild_id], references: [guild_id])

  @@unique([snippet_name, guild_id])
  @@index([snippet_name, guild_id])
}

model Note {
  note_id           BigInt   @id @default(autoincrement())
  note_content      String
  note_created_at   DateTime @default(now())
  note_moderator_id BigInt
  note_user_id      BigInt
  note_number       BigInt?
  guild_id          BigInt
  guild             Guild    @relation(fields: [guild_id], references: [guild_id])

  @@unique([note_number, guild_id])
  @@index([note_number, guild_id])
}

model Reminder {
  reminder_id         BigInt   @id @default(autoincrement())
  reminder_content    String
  reminder_created_at DateTime @default(now())
  reminder_expires_at DateTime
  reminder_channel_id BigInt
  reminder_user_id    BigInt
  guild_id            BigInt
  guild               Guild    @relation(fields: [guild_id], references: [guild_id])

  @@unique([reminder_id, guild_id])
  @@index([reminder_id, guild_id])
}

model Starboard {
<<<<<<< HEAD
  guild_id             BigInt @id
  starboard_channel_id BigInt
  starboard_emoji      String
  starboard_threshold  Int
  guild                Guild  @relation(fields: [guild_id], references: [guild_id])

  @@unique([guild_id])
=======
  guild_id             BigInt @id @unique
  starboard_channel_id BigInt
  starboard_emoji      String
  starboard_threshold  Int
  Guild                Guild  @relation(fields: [guild_id], references: [guild_id])

>>>>>>> f2cd0d58
  @@index([guild_id])
}

model StarboardMessage {
  message_id           BigInt   @id
  message_content      String
  message_created_at   DateTime @default(now())
  message_expires_at   DateTime
  message_channel_id   BigInt
  message_user_id      BigInt
  message_guild_id     BigInt
  star_count           Int      @default(0)
  starboard_message_id BigInt
<<<<<<< HEAD
  guild                Guild    @relation(fields: [message_guild_id], references: [guild_id])

  @@unique([message_id, message_guild_id])
  @@index([message_id, message_guild_id])
=======
  Guild                Guild    @relation(fields: [message_guild_id], references: [guild_id])

  @@unique([message_id, message_guild_id])
  @@index([message_id, message_guild_id])
}

enum CaseType {
  BAN
  UNBAN
  HACKBAN
  TEMPBAN
  KICK
  SNIPPETBAN
  TIMEOUT
  UNTIMEOUT
  WARN
  JAIL
  UNJAIL
  SNIPPETUNBAN
>>>>>>> f2cd0d58
}<|MERGE_RESOLUTION|>--- conflicted
+++ resolved
@@ -11,19 +11,6 @@
 }
 
 model Guild {
-<<<<<<< HEAD
-  guild_id         BigInt             @id
-  guild_joined_at  DateTime?          @default(now())
-  cases            Case[]
-  snippets         Snippet[]
-  notes            Note[]
-  reminders        Reminder[]
-  guild_config     GuildConfig[]
-  Starboard        Starboard[]
-  StarboardMessage StarboardMessage[]
-
-  @@unique([guild_id])
-=======
   guild_id         BigInt             @id @unique
   guild_joined_at  DateTime?          @default(now())
   cases            Case[]
@@ -35,7 +22,6 @@
   StarboardMessage StarboardMessage[]
   case_count       BigInt             @default(0)
 
->>>>>>> f2cd0d58
   @@index([guild_id])
 }
 
@@ -129,22 +115,12 @@
 }
 
 model Starboard {
-<<<<<<< HEAD
-  guild_id             BigInt @id
-  starboard_channel_id BigInt
-  starboard_emoji      String
-  starboard_threshold  Int
-  guild                Guild  @relation(fields: [guild_id], references: [guild_id])
-
-  @@unique([guild_id])
-=======
   guild_id             BigInt @id @unique
   starboard_channel_id BigInt
   starboard_emoji      String
   starboard_threshold  Int
   Guild                Guild  @relation(fields: [guild_id], references: [guild_id])
 
->>>>>>> f2cd0d58
   @@index([guild_id])
 }
 
@@ -158,12 +134,6 @@
   message_guild_id     BigInt
   star_count           Int      @default(0)
   starboard_message_id BigInt
-<<<<<<< HEAD
-  guild                Guild    @relation(fields: [message_guild_id], references: [guild_id])
-
-  @@unique([message_id, message_guild_id])
-  @@index([message_id, message_guild_id])
-=======
   Guild                Guild    @relation(fields: [message_guild_id], references: [guild_id])
 
   @@unique([message_id, message_guild_id])
@@ -183,5 +153,4 @@
   JAIL
   UNJAIL
   SNIPPETUNBAN
->>>>>>> f2cd0d58
 }