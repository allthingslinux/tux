--- conflicted
+++ resolved
@@ -1,6 +1,3 @@
-<<<<<<< HEAD
-FROM python:3.13-slim
-=======
 # Base stage:
 # - Pin the Python base image for all stages
 # - Install only the common runtime dependencies
@@ -20,7 +17,6 @@
 ENV PYTHONUNBUFFERED=1 \
     PYTHONDONTWRITEBYTECODE=1 \
     PIP_DISABLE_PIP_VERSION_CHECK=on
->>>>>>> 92cd1481
 
 
 # Build stage:
